<<<<<<< HEAD
import { Injectable, NotFoundException } from '@nestjs/common';
import { Course, Department, Teacher, User } from '@prisma/client';
=======
import {
  PaginatedResponse,
  PaginationData,
} from '@/common/response/api-response.dto';
import {
  Injectable,
  NotFoundException,
  ConflictException,
  InternalServerErrorException,
} from '@nestjs/common';
import { Department, Prisma, Role, Teacher, User } from '@prisma/client';
>>>>>>> 7282780e
import { PrismaService } from '@/prisma/prisma.service';
import { CampusValidationService } from '@/common/services/campus-validation.service';
import { UpdateTeacherDto, TeacherResponseDto } from './dtos';

@Injectable()
export class TeachersService {
  constructor(
    private readonly prismaService: PrismaService,
    private readonly campusValidationService: CampusValidationService,
  ) {}

  /**
   * Maps a teacher entity to response DTO
   */
  private mapToResponse(
    teacher: Teacher & {
      user: User;
      department: Department;
      courses: Course[];
    },
  ): TeacherResponseDto {
    return {
      teacherId: teacher.teacherId,
      userId: teacher.userId,
      departmentId: teacher.departmentId,
      user: teacher.user,
      department: teacher.department,
      courses: teacher.courses,
    };
  }

  /**
   * Finds all teachers for the user's campus
   */
  async findAllTeachers(
    userId: string,
    page: number,
    size: number,
  ): Promise<PaginatedResponse<TeacherResponseDto>> {
    const userCampusId =
      await this.campusValidationService.getCampusIdForUser(userId);

    const skip = (page - 1) * size;
    const [items, totalItems] = await Promise.all([
      this.prismaService.teacher.findMany({
        where: {
          department: {
            campusId: userCampusId,
          },
        },
<<<<<<< HEAD
      },
      include: {
        user: true,
        department: true,
        courses: true,
      },
    });
=======
        include: {
          user: true,
          department: true,
        },
        skip: skip,
        take: size,
      }),
      this.prismaService.teacher.count({
        where: {
          department: {
            campusId: userCampusId,
          },
        },
      }),
    ]);

    const itemDtos = items.map((item) => this.mapToResponse(item));
    const totalPages = Math.ceil(totalItems / size);
    const paginationData: PaginationData = {
      totalItems: totalItems,
      currentPage: page,
      totalPages: totalPages,
      itemsPerPage: size,
    };
>>>>>>> 7282780e

    return new PaginatedResponse<TeacherResponseDto>(itemDtos, paginationData);
  }

  /**
   * Finds a teacher by ID with campus validation
   */
  async findTeacherById(
    userId: string,
    teacherId: string,
  ): Promise<TeacherResponseDto> {
    const teacher = await this.prismaService.teacher.findUnique({
      where: { teacherId },
      include: {
        user: true,
        department: true,
        courses: true,
      },
    });

    if (!teacher) {
      throw new NotFoundException('Teacher not found');
    }

    // Validate campus access
    await this.campusValidationService.validateCampusAccess(
      userId,
      teacher.department.campusId,
    );

    return this.mapToResponse(teacher);
  }

  /**
   * Updates a teacher
   */
  async updateTeacher(
    userId: string,
    updateTeacherDto: UpdateTeacherDto,
  ): Promise<TeacherResponseDto> {
    const admin = await this.prismaService.admin.findFirst({
      where: {
        userId: userId,
      },
    });
    if (!admin) {
      throw new NotFoundException(
        'Error updating teacher: The user is not an admin',
      );
    }

    const teacher = await this.prismaService.teacher.findUnique({
      where: { teacherId: updateTeacherDto.teacherId },
    });
    if (!teacher) {
      throw new NotFoundException('Teacher not found');
    }

    // Update course's teacherId if courseId is provided
    if (updateTeacherDto.courseId) {
      await this.prismaService.course.update({
        where: { courseId: updateTeacherDto.courseId },
        data: {
          teacherId: updateTeacherDto.teacherId,
        },
      });
    }

    const updatedTeacher = await this.prismaService.teacher.update({
      where: { teacherId: updateTeacherDto.teacherId },
      data: {
        departmentId: updateTeacherDto.departmentId,
      },
      include: {
        user: true,
        department: true,
        courses: true,
      },
    });
    return this.mapToResponse(updatedTeacher);
  }

  /**
   * Deletes a teacher (admin only, removes all courses from the teacher)
   */
  async deleteTeacher(userId: string, teacherId: string): Promise<void> {
    const admin = await this.prismaService.admin.findFirst({
      where: {
        userId: userId,
      },
    });
    if (!admin) {
      throw new NotFoundException('The user is not an admin');
    }

    const courses = await this.prismaService.course.findMany({
      where: {
        teacherId: teacherId,
      },
    });
    for (const course of courses) {
      await this.prismaService.course.update({
        where: { courseId: course.courseId },
        data: {
          teacherId: null,
        },
      });
    }
  }
}<|MERGE_RESOLUTION|>--- conflicted
+++ resolved
@@ -1,19 +1,9 @@
-<<<<<<< HEAD
-import { Injectable, NotFoundException } from '@nestjs/common';
-import { Course, Department, Teacher, User } from '@prisma/client';
-=======
 import {
   PaginatedResponse,
   PaginationData,
 } from '@/common/response/api-response.dto';
-import {
-  Injectable,
-  NotFoundException,
-  ConflictException,
-  InternalServerErrorException,
-} from '@nestjs/common';
-import { Department, Prisma, Role, Teacher, User } from '@prisma/client';
->>>>>>> 7282780e
+import { Injectable, NotFoundException } from '@nestjs/common';
+import { Course, Department, Teacher, User } from '@prisma/client';
 import { PrismaService } from '@/prisma/prisma.service';
 import { CampusValidationService } from '@/common/services/campus-validation.service';
 import { UpdateTeacherDto, TeacherResponseDto } from './dtos';
@@ -64,18 +54,10 @@
             campusId: userCampusId,
           },
         },
-<<<<<<< HEAD
-      },
-      include: {
-        user: true,
-        department: true,
-        courses: true,
-      },
-    });
-=======
         include: {
           user: true,
           department: true,
+          courses: true,
         },
         skip: skip,
         take: size,
@@ -97,7 +79,6 @@
       totalPages: totalPages,
       itemsPerPage: size,
     };
->>>>>>> 7282780e
 
     return new PaginatedResponse<TeacherResponseDto>(itemDtos, paginationData);
   }
