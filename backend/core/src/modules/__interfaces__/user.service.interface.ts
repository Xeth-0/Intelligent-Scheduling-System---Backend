--- conflicted
+++ resolved
@@ -1,4 +1,4 @@
-import { PaginatedResponse } from '@/common/response/api-response.dto';
+import { type PaginatedResponse } from '@/common/response/api-response.dto';
 import {
   type CreateUserDto,
   type UpdateUserDto,
@@ -7,13 +7,11 @@
 import { type User } from '@prisma/client';
 
 export interface IUsersService {
-<<<<<<< HEAD
   deleteUser(adminId: string, userId: string): Promise<void>;
-  findAllUsers(): Promise<UserResponseDto[]>;
-=======
-  deleteUser(id: string): Promise<void>;
-  findAllUsers(page: number, size: number): Promise<PaginatedResponse<UserResponseDto>>;
->>>>>>> 7282780e
+  findAllUsers(
+    page: number,
+    size: number,
+  ): Promise<PaginatedResponse<UserResponseDto>>;
   findByEmail(email: string): Promise<User | null>;
   findUserById(id: string): Promise<UserResponseDto>;
   createUser(createUserDto: CreateUserDto): Promise<UserResponseDto>;
