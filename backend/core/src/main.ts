<<<<<<< HEAD
import './common/sentry/instrument';
=======
import '@/common/sentry/instrument';
>>>>>>> 9f903701

import { NestFactory } from '@nestjs/core';
import { AppModule } from './app.module';
import { DocumentBuilder, SwaggerModule } from '@nestjs/swagger';
<<<<<<< HEAD
import { ConfigService } from '@nestjs/config';
import { Transport, MicroserviceOptions } from '@nestjs/microservices';
=======
import { ValidationPipe } from '@nestjs/common';
import { AllExceptionsFilter } from '@/common/filters/all-exceptions.filter';

>>>>>>> 9f903701
async function bootstrap() {
  const app = await NestFactory.create(AppModule);

  // // Connect the microservice to RabbitMQ
  // app.connectMicroservice<MicroserviceOptions>({
  //   transport: Transport.RMQ, // Use RabbitMQ as the transport layer
  //   options: {
  //     urls: [process.env.RABBITMQ_URL ?? ''], // RabbitMQ connection URL
  //     queue: 'csv_validation_queue', // Name of the queue for CSV validation
  //     queueOptions: {
  //       durable: true, // Queue persists across RabbitMQ restarts
  //     },
  //     noAck: false, // Require manual acknowledgment for messages
  //     prefetchCount: 1, // Process one message at a time for load balancing
  //   },
  // });

    app.connectMicroservice<MicroserviceOptions>({
    transport: Transport.RMQ,
    options: {
      urls:[process.env.RABBITMQ_URL ?? ''],
      queue: 'csv_validation_response', // Queue for validation results
      queueOptions: {
        durable: true,
      },
      noAck: false,
      prefetchCount: 1,
    },
  });
  app.enableCors({
    origin: true,
  });

  app.useGlobalPipes(
    new ValidationPipe({
      whitelist: true,
      forbidNonWhitelisted: true,
      transform: true,
      transformOptions: {
        enableImplicitConversion: true,
      },
    }),
  );

  app.useGlobalFilters(new AllExceptionsFilter(app.getHttpAdapter()));

  // Swagger Config
  const config = new DocumentBuilder()
    .setTitle('ISS API')
    .setDescription('ISS API Documentation')
    .setVersion('0.1')
    .addBearerAuth()
    .build();

  const document = SwaggerModule.createDocument(app, config);
  SwaggerModule.setup('api', app, document);
<<<<<<< HEAD
  // Start all microservices
  await app.startAllMicroservices();
  await app.listen(process.env.PORT ?? 3000);
=======

  const PORT = process.env.PORT ?? 3000;

  await app.listen(PORT);
>>>>>>> 9f903701
}

void bootstrap();<|MERGE_RESOLUTION|>--- conflicted
+++ resolved
@@ -1,20 +1,12 @@
-<<<<<<< HEAD
-import './common/sentry/instrument';
-=======
 import '@/common/sentry/instrument';
->>>>>>> 9f903701
 
 import { NestFactory } from '@nestjs/core';
 import { AppModule } from './app.module';
 import { DocumentBuilder, SwaggerModule } from '@nestjs/swagger';
-<<<<<<< HEAD
+import { ValidationPipe } from '@nestjs/common';
+import { AllExceptionsFilter } from '@/common/filters/all-exceptions.filter';
 import { ConfigService } from '@nestjs/config';
 import { Transport, MicroserviceOptions } from '@nestjs/microservices';
-=======
-import { ValidationPipe } from '@nestjs/common';
-import { AllExceptionsFilter } from '@/common/filters/all-exceptions.filter';
-
->>>>>>> 9f903701
 async function bootstrap() {
   const app = await NestFactory.create(AppModule);
 
@@ -32,10 +24,10 @@
   //   },
   // });
 
-    app.connectMicroservice<MicroserviceOptions>({
+  app.connectMicroservice<MicroserviceOptions>({
     transport: Transport.RMQ,
     options: {
-      urls:[process.env.RABBITMQ_URL ?? ''],
+      urls: [process.env.RABBITMQ_URL ?? ''],
       queue: 'csv_validation_response', // Queue for validation results
       queueOptions: {
         durable: true,
@@ -71,16 +63,14 @@
 
   const document = SwaggerModule.createDocument(app, config);
   SwaggerModule.setup('api', app, document);
-<<<<<<< HEAD
   // Start all microservices
   await app.startAllMicroservices();
-  await app.listen(process.env.PORT ?? 3000);
-=======
-
   const PORT = process.env.PORT ?? 3000;
 
-  await app.listen(PORT);
->>>>>>> 9f903701
+  await app.listen(PORT, () => {
+    console.log(`Server running on port ${PORT}`);
+  });
+  
 }
 
 void bootstrap();