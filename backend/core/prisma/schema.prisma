--- conflicted
+++ resolved
@@ -41,11 +41,11 @@
   FAILED
 }
 
-<<<<<<< HEAD
 enum TaskSeverity {
   WARNING
   ERROR
-=======
+}
+
 model Timeslot {
   // yes this is basically an enum with more data, but it's a good idea to have it as a separate model
   timeslotId String @id @default(cuid())
@@ -56,7 +56,6 @@
   order      Int    @unique // e.g. 2
 
   sessions ScheduledSession[]
->>>>>>> 6992bde4
 }
 
 // ========== Building ==========
