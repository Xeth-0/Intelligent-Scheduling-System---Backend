generator client {
  provider = "prisma-client-js"
}

datasource db {
  provider = "postgresql"
  url      = env("DATABASE_URL")
}

enum Role {
  ADMIN
  TEACHER
  STUDENT
}

enum ClassroomType {
  LECTURE
  LAB
  SEMINAR
}

// ========== Building ==========
model Building {
  buildingId String      @id @default(uuid())
  name       String
  floor      Int
  classrooms Classroom[]
}

// ========== Campus ==========
model Campus {
  campusId         String       @id @default(uuid())
  name             String
  location         String?
  schedulingPolicy String?
  departments      Department[]
  classrooms       Classroom[]
}

// ========== User ==========
model User {
<<<<<<< HEAD
  userId       String       @id @default(uuid())
  firstName    String
  lastName     String
  email        String       @unique
  passwordHash String
  role         Role
  createdAt    DateTime     @default(now())
  updatedAt    DateTime     @updatedAt
  teacher      Teacher?
  admin        Admin?
  student      Student?
  Schedule     Schedule[]
  Preference   Preference[]
}

// ================== Teacher ==================
model Teacher {
  teacherId    String       @id @default(uuid())
  user         User         @relation(fields: [userId], references: [userId], onDelete: Cascade)
  userId       String       @unique
  departmentId String?
  preferences  Preference[]
  subjects     Course[]
}

// ================== Student ==================
model Student {
  studentId      String       @id @default(uuid())
  user           User         @relation(fields: [userId], references: [userId], onDelete: Cascade)
  userId         String       @unique
  studentGroup   StudentGroup @relation(fields: [studentGroupId], references: [studentGroupId], onDelete: Cascade)
  studentGroupId String
}

// ================== Admin ==================
model Admin {
  adminId String @id @default(uuid())
  user    User   @relation(fields: [userId], references: [userId], onDelete: Cascade)
  userId  String @unique
}

// ================== Department ==================
model Department {
  departmentId String         @id @default(uuid())
  name         String
  campus       Campus         @relation(fields: [campusId], references: [campusId], onDelete: Cascade)
  campusId     String
  subjects     Course[]
  StudentGroup StudentGroup[]
}

// ================== Subject ==================
model Course {
  subjectId       String         @id @default(uuid())
  name            String
  description     String?
  code            String
  sessionTypes    String[]
  sessionsPerWeek Int[]
  studentGroupIds StudentGroup[] // ! Should be a list, of a list of student groups
  department      Department?    @relation(fields: [departmentId], references: [departmentId], onDelete: SetNull)
  departmentId    String?
  teacher         Teacher?       @relation(fields: [teacherId], references: [teacherId], onDelete: SetNull) // ! Should be a list of teachers
  teacherId       String?
  Schedule        Schedule[]
	@@map("Subject")
}

// ================== StudentGroup ==================
model StudentGroup {
  studentGroupId            String     @id @default(uuid())
  name                      String
  size                      Int
  accessibilityRequirements Boolean
  department                Department @relation(fields: [departmentId], references: [departmentId], onDelete: Cascade)
  departmentId              String
  students                  Student[]
  Schedule                  Schedule[]
  subjects                  Course[]
=======
  userId                       String   @id @default(uuid())
  firstName                    String
  lastName                     String
  email                        String   @unique
  passwordHash                 String
  role                         Role
  phone                        String?
  needWheelchairAccessibleRoom Boolean  @default(false)
  createdAt                    DateTime @default(now())
  updatedAt                    DateTime @updatedAt
  teacher                      Teacher?
  student                      Student?
  admin                        Admin?
}

// ========== Teacher ==========
model Teacher {
  teacherId    String       @id @default(uuid())
  user         User         @relation(fields: [userId], references: [userId], onDelete: Cascade)
  userId       String       @unique
  department   Department?  @relation(fields: [departmentId], references: [deptId], onDelete: Restrict)
  departmentId String?
  courses      Course[]     @relation("CourseTeachers")
  schedules    Schedule[]
  preferences  Preference[]
}

// ========== Student ==========
model Student {
  studentId      String        @id @default(uuid())
  user           User          @relation(fields: [userId], references: [userId], onDelete: Cascade)
  userId         String        @unique
  studentGroup   StudentGroup? @relation(fields: [studentGroupId], references: [studentGroupId], onDelete: Restrict)
  studentGroupId String?
}

// ========== Admin ==========
model Admin {
  adminId String @id @default(uuid())
  user    User   @relation(fields: [userId], references: [userId], onDelete: Cascade)
  userId  String @unique
}

// ========== Department ==========
model Department {
  deptId        String         @id @default(uuid())
  name          String
  campus        Campus         @relation(fields: [campusId], references: [campusId], onDelete: Cascade)
  campusId      String
  teachers      Teacher[]
  studentGroups StudentGroup[]
  courses       Course[]
}

// ========== Course ==========
model Course {
  courseId      String         @id @default(uuid())
  name          String
  code          String
  department    Department?    @relation(fields: [departmentId], references: [deptId], onDelete: SetNull)
  departmentId  String?
  teachers      Teacher[]      @relation("CourseTeachers")
  schedules     Schedule[]
  studentGroups StudentGroup[]
}

// ========== StudentGroup ==========
model StudentGroup {
  studentGroupId           String     @id @default(uuid())
  name                     String
  size                     Int
  accessibilityRequirement Boolean    @default(false)
  department               Department @relation(fields: [departmentId], references: [deptId], onDelete: Cascade)
  departmentId             String
  students                 Student[]
  schedules                Schedule[]
  courses                  Course[]
>>>>>>> f55e259c
}

// ========== Classroom ==========
model Classroom {
  classroomId            String        @id @default(uuid())
  name                   String
  capacity               Int
  type                   ClassroomType
  campus                 Campus        @relation(fields: [campusId], references: [campusId], onDelete: Cascade)
  campusId               String
  building               Building?     @relation(fields: [buildingId], references: [buildingId], onDelete: SetNull)
  buildingId             String?
  isWheelchairAccessible Boolean       @default(false)
  openingTime            String?
  closingTime            String?
  schedules              Schedule[]
}

// ========== Schedule ==========
model Schedule {
  scheduleId     String        @id @default(uuid())
<<<<<<< HEAD
  subject        Course       @relation(fields: [subjectId], references: [subjectId], onDelete: Cascade)
  subjectId      String
  teacher        User          @relation(fields: [teacherId], references: [userId], onDelete: Cascade)
  teacherId      String
  classroom      Classroom?    @relation(fields: [classroomId], references: [classroomId], onDelete: SetNull)
  classroomId    String?
  startTime      DateTime
  endTime        DateTime
  isFinalized    Boolean       @default(false)
  createdAt      DateTime      @default(now())
  updatedAt      DateTime      @updatedAt
  studentGroup   StudentGroup? @relation(fields: [studentGroupId], references: [studentGroupId], onDelete: SetNull)
  studentGroupId String?
}

// ================== PreferenceType ==================
=======
  course         Course        @relation(fields: [courseId], references: [courseId], onDelete: Cascade)
  courseId       String
  teacher        Teacher       @relation(fields: [teacherId], references: [teacherId], onDelete: Cascade)
  teacherId      String
  classroom      Classroom?    @relation(fields: [classroomId], references: [classroomId], onDelete: SetNull)
  classroomId    String?
  studentGroup   StudentGroup? @relation(fields: [studentGroupId], references: [studentGroupId], onDelete: SetNull)
  studentGroupId String?
  startTime      DateTime
  endTime        DateTime
  isFinalized    Boolean       @default(false)
  sessionType    String?
  timeSlot       Int?
  createdAt      DateTime      @default(now())
  updatedAt      DateTime      @updatedAt
}

// ========== PreferenceType ==========
>>>>>>> f55e259c
model PreferenceType {
  preferenceTypeId String          @id @default(uuid())
  key              String          @unique
  description      String?
  possibleValues   PossibleValue[]
  preferences      Preference[]
}

// ========== PossibleValue ==========
model PossibleValue {
  possibleValueId  String         @id @default(uuid())
  value            String
  preferenceType   PreferenceType @relation(fields: [preferenceTypeId], references: [preferenceTypeId], onDelete: Cascade)
  preferenceTypeId String
  preferences      Preference[]
}

// ========== Preference ==========
model Preference {
  preferenceId     String         @id @default(uuid())
  teacher          Teacher        @relation(fields: [teacherId], references: [teacherId], onDelete: Cascade)
  teacherId        String
  preferenceType   PreferenceType @relation(fields: [preferenceTypeId], references: [preferenceTypeId], onDelete: Cascade)
  preferenceTypeId String
  value            PossibleValue  @relation(fields: [possibleValueId], references: [possibleValueId], onDelete: Cascade)
  possibleValueId  String
  teacher          Teacher?       @relation(fields: [teacherId], references: [teacherId], onDelete: SetNull)
  teacherId        String?
}

// ========== RefreshToken ==========
model RefreshToken {
  refreshTokenId String   @id @default(uuid())
  userId         String
  token          String
  expiresAt      DateTime
  createdAt      DateTime @default(now())
}<|MERGE_RESOLUTION|>--- conflicted
+++ resolved
@@ -39,87 +39,6 @@
 
 // ========== User ==========
 model User {
-<<<<<<< HEAD
-  userId       String       @id @default(uuid())
-  firstName    String
-  lastName     String
-  email        String       @unique
-  passwordHash String
-  role         Role
-  createdAt    DateTime     @default(now())
-  updatedAt    DateTime     @updatedAt
-  teacher      Teacher?
-  admin        Admin?
-  student      Student?
-  Schedule     Schedule[]
-  Preference   Preference[]
-}
-
-// ================== Teacher ==================
-model Teacher {
-  teacherId    String       @id @default(uuid())
-  user         User         @relation(fields: [userId], references: [userId], onDelete: Cascade)
-  userId       String       @unique
-  departmentId String?
-  preferences  Preference[]
-  subjects     Course[]
-}
-
-// ================== Student ==================
-model Student {
-  studentId      String       @id @default(uuid())
-  user           User         @relation(fields: [userId], references: [userId], onDelete: Cascade)
-  userId         String       @unique
-  studentGroup   StudentGroup @relation(fields: [studentGroupId], references: [studentGroupId], onDelete: Cascade)
-  studentGroupId String
-}
-
-// ================== Admin ==================
-model Admin {
-  adminId String @id @default(uuid())
-  user    User   @relation(fields: [userId], references: [userId], onDelete: Cascade)
-  userId  String @unique
-}
-
-// ================== Department ==================
-model Department {
-  departmentId String         @id @default(uuid())
-  name         String
-  campus       Campus         @relation(fields: [campusId], references: [campusId], onDelete: Cascade)
-  campusId     String
-  subjects     Course[]
-  StudentGroup StudentGroup[]
-}
-
-// ================== Subject ==================
-model Course {
-  subjectId       String         @id @default(uuid())
-  name            String
-  description     String?
-  code            String
-  sessionTypes    String[]
-  sessionsPerWeek Int[]
-  studentGroupIds StudentGroup[] // ! Should be a list, of a list of student groups
-  department      Department?    @relation(fields: [departmentId], references: [departmentId], onDelete: SetNull)
-  departmentId    String?
-  teacher         Teacher?       @relation(fields: [teacherId], references: [teacherId], onDelete: SetNull) // ! Should be a list of teachers
-  teacherId       String?
-  Schedule        Schedule[]
-	@@map("Subject")
-}
-
-// ================== StudentGroup ==================
-model StudentGroup {
-  studentGroupId            String     @id @default(uuid())
-  name                      String
-  size                      Int
-  accessibilityRequirements Boolean
-  department                Department @relation(fields: [departmentId], references: [departmentId], onDelete: Cascade)
-  departmentId              String
-  students                  Student[]
-  Schedule                  Schedule[]
-  subjects                  Course[]
-=======
   userId                       String   @id @default(uuid())
   firstName                    String
   lastName                     String
@@ -197,7 +116,6 @@
   students                 Student[]
   schedules                Schedule[]
   courses                  Course[]
->>>>>>> f55e259c
 }
 
 // ========== Classroom ==========
@@ -219,24 +137,6 @@
 // ========== Schedule ==========
 model Schedule {
   scheduleId     String        @id @default(uuid())
-<<<<<<< HEAD
-  subject        Course       @relation(fields: [subjectId], references: [subjectId], onDelete: Cascade)
-  subjectId      String
-  teacher        User          @relation(fields: [teacherId], references: [userId], onDelete: Cascade)
-  teacherId      String
-  classroom      Classroom?    @relation(fields: [classroomId], references: [classroomId], onDelete: SetNull)
-  classroomId    String?
-  startTime      DateTime
-  endTime        DateTime
-  isFinalized    Boolean       @default(false)
-  createdAt      DateTime      @default(now())
-  updatedAt      DateTime      @updatedAt
-  studentGroup   StudentGroup? @relation(fields: [studentGroupId], references: [studentGroupId], onDelete: SetNull)
-  studentGroupId String?
-}
-
-// ================== PreferenceType ==================
-=======
   course         Course        @relation(fields: [courseId], references: [courseId], onDelete: Cascade)
   courseId       String
   teacher        Teacher       @relation(fields: [teacherId], references: [teacherId], onDelete: Cascade)
@@ -255,7 +155,6 @@
 }
 
 // ========== PreferenceType ==========
->>>>>>> f55e259c
 model PreferenceType {
   preferenceTypeId String          @id @default(uuid())
   key              String          @unique
