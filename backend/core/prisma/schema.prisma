--- conflicted
+++ resolved
@@ -25,7 +25,6 @@
   SEMINAR
 }
 
-<<<<<<< HEAD
 enum DayOfWeek {
   MONDAY
   TUESDAY
@@ -36,8 +35,6 @@
   SUNDAY
 }
 
-=======
->>>>>>> e3dbc0a2
 // ========== Building ==========
 model Building {
   buildingId String      @id @default(uuid())
@@ -114,7 +111,6 @@
 
 // ========== Course ==========
 model Course {
-<<<<<<< HEAD
   courseId        String         @id @default(uuid())
   name            String
   code            String
@@ -126,19 +122,6 @@
   description     String?
   sessionType     SessionType    @default(LECTURE)
   sessionsPerWeek Int
-=======
-  courseId       String         @id @default(uuid())
-  name           String
-  code           String
-  department     Department?    @relation(fields: [departmentId], references: [deptId], onDelete: SetNull)
-  departmentId   String?
-  teachers       Teacher[]      @relation("CourseTeachers")
-  schedules      Schedule[]
-  studentGroups  StudentGroup[]
-  description    String?
-  sessionType    SessionType
-  sessionPerWeek Int
->>>>>>> e3dbc0a2
 }
 
 // ========== StudentGroup ==========
@@ -167,12 +150,8 @@
   isWheelchairAccessible Boolean        @default(false)
   openingTime            String?
   closingTime            String?
-<<<<<<< HEAD
   scheduleItems          ScheduleItem[]
-=======
   floor                  Int
-  schedules              Schedule[]
->>>>>>> e3dbc0a2
 }
 
 // ========== ScheduleItem ==========
@@ -194,7 +173,6 @@
   classroomId    String?
   studentGroup   StudentGroup? @relation(fields: [studentGroupId], references: [studentGroupId], onDelete: SetNull)
   studentGroupId String?
-<<<<<<< HEAD
   schedule       Schedule      @relation(fields: [scheduleId], references: [scheduleId], onDelete: Cascade)
   scheduleId     String
 
@@ -207,18 +185,6 @@
   createdAt     DateTime       @default(now())
   updatedAt     DateTime       @updatedAt
   scheduleItems ScheduleItem[]
-=======
-  startTime      String
-  endTime        String
-  isFinalized    Boolean       @default(false)
-  sessionType    String?
-  timeSlot       Int?
-  createdAt      DateTime      @default(now())
-  updatedAt      DateTime      @updatedAt
-  isValidHard    Boolean?
-  isValidSoft    Boolean?
-  day            String?
->>>>>>> e3dbc0a2
 }
 
 // ========== PreferenceType ==========
